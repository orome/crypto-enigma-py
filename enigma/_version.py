#!/usr/bin/env python
# encoding: utf8

""" 
Description

.. note::
    Any additional note.
"""

from __future__ import (absolute_import, print_function, division, unicode_literals)

# See - http://www.python.org/dev/peps/pep-0440/
__author__ = 'Roy Levien'
<<<<<<< HEAD
__copyright__ = 'test'
__release__ = '0.0.1'  # N(.N)*
__pre_release__ = 'b1'  # aN | bN | cN |
__suffix__ = '.dev6'  # .devN | | .postN
=======
__copyright__ = '(c) 2014-2105 Roy Levien'
__release__ = '0.0.1'  # N(.N)*
__pre_release__ = 'b1'  # aN | bN | cN |
__suffix__ = ''#'.dev7'  # .devN | | .postN
>>>>>>> a5f36b20
__version__ = __release__ + __pre_release__ + __suffix__

<|MERGE_RESOLUTION|>--- conflicted
+++ resolved
@@ -12,16 +12,9 @@
 
 # See - http://www.python.org/dev/peps/pep-0440/
 __author__ = 'Roy Levien'
-<<<<<<< HEAD
-__copyright__ = 'test'
+__copyright__ = '(c) 2014-2015 Roy Levien'
 __release__ = '0.0.1'  # N(.N)*
 __pre_release__ = 'b1'  # aN | bN | cN |
-__suffix__ = '.dev6'  # .devN | | .postN
-=======
-__copyright__ = '(c) 2014-2105 Roy Levien'
-__release__ = '0.0.1'  # N(.N)*
-__pre_release__ = 'b1'  # aN | bN | cN |
-__suffix__ = ''#'.dev7'  # .devN | | .postN
->>>>>>> a5f36b20
+__suffix__ = '' #'.dev6'  # .devN | | .postN
 __version__ = __release__ + __pre_release__ + __suffix__
 
